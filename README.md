# Overview

This library has a few core principles:

* Focus on promises and async iterators, do away with callbacks and event-emitting streams
* Make advanced usage optional but easy, e.g.:
  * transactions
  * streaming large result sets
  * prepared statements
* Make it difficult to make a mistake, e.g.:
  * Always use a connection pool
  * Hide everything having to do with acquiring/releasing connections

# Getting Started

## Standard connection

A Db instance represents a connection pool, and a possible set of replica pools to be used for fallback in the event the primary pool's instance is down. You will want to make a single reference to this object and export it so that it can be imported all over your code.

```javascript
import Db from 'oracle-async'
export const db = new Db({
  // You may provide connectString: string, as in oracledb's PoolAttributes property, or you may provide the
  // following elements to have this library build a properly formatted Easy-Connect string for you:
  server: 'yourhost',
  port: 1521,
  service: 'xe',
<<<<<<< HEAD
  user: 'test-api' // Also configurable via environment variable.
  password: 'somepassword', // Also configurable via environment variable.
=======
  user: 'test-api', // Also configurable via environment variable.
  password: 'somestrongpassword', // Also configurable via environment variable.
>>>>>>> bef34c3a
  // lowerCaseColumns determines if row objects will be converted to lowercase keys.
  lowerCaseColumns: true,
  // connectTimeout allows you to specify the number of seconds to wait before timing out connection attempts.
  connectTimeout: 5, // Optional. Default=15, also configurable in environment variable.
  // onStatus is a callback definition to define extra actions on status changes.
  onStatus: (status) => { console.log(status) },
  replicas: [{
    // connectString can be provided for each fallback pool here as well or, if you prefer the string 
    // to be built for you, then you can supply the following three parts for each pool to build with.
    server: 'fallback-host',
    port: 1521,
    service: 'xe-replica',
    // Same as optional connectTimeout above but in context to this replica pool.
    connectTimeout: 5,
    user: 'someuser', // Also configurable via environment variable.
    password: 'somepassword' // Also configurable via environment variable.
  }]
  ... // The rest of the options include those inherited from oracledb.PoolAttributes but not referenced above.
})

async function main() {
  const row = await db.getrow('SELECT ...')
}
main().catch(e => console.error(e))
```

## Connect with environment variables

When working in docker, it's common to keep database configuration in environment variables. In order to make that easy, this library provides a convenient way to import singleton pool attributes created with the following environment variables:

```
  ORACLE_HOST (default 'oracle')
  ORACLE_PORT (default '1521')
  ORACLE_SERVICE (default 'xe')
  ORACLE_CONNECT_STRING (specify the primary connect string or build with the above)
  ORACLE_CONNECT_TIMEOUT (default 15)
  ORACLE_USER (default 'system')
  ORACLE_PASS

  # The following are provided for a singleton connection pool configuration of a single replica instance. Additional
  # replica configs can be passed through the oracle-async.PoolOptions config object passed to the Db constructor but for 
  # simpler environment variable driven setup the following replica environment variables are supported.
  ORACLE_REPLICA_HOST (defaults to primary pool's host)
  ORACLE_REPLICA_PORT (defaults to primary pool's port)
  ORACLE_REPLICA_SERVICE (will not use above replica environment variables if not defined)
  ORACLE_REPLICA_CONNECT_STRING (specify the replica connect string, or build with the above, or default to primary)
  ORACLE_REPLICA_CONNECT_TIMEOUT (defaults to primary pool's timeout)
  ORACLE_REPLICA_USER (defaults to primary pool's user)
  ORACLE_REPLICA_PASS (defaults to primary pool's password)

  # In addition to the above, the following will be applied to all pools if configured. This can be overridden for 
  # replicas if the Db constructor is passed a PoolOptions config that specifies otherwise for any replicas with
  # configuration deviations that are diresired.

  UV_THREADPOOL_SIZE (default 4)
  # This controls both the number of threads oracle client starts up with and max connections
  # in the pool, which should match unless you have multiple pools/database servers.
  # In that case, you should set ORACLE_POOL_SIZE to something smaller, and then make sure your
  # pools' max connections all add up to UV_THREADPOOL_SIZE or less

  ORACLE_LOWERCASE
  # If this is truthy, row objects will have lowercase keys instead of uppercase, just a quality
  # of life thing. You can also set this as a default at runtime with `db.setQueryOptions({ lowerCaseColumns: true })`
```

This way, connecting is very simple, and you don't have to worry about creating a singleton pool for the rest of your codebase to import:

```javascript
import db from 'oracle-async/db'

async function main() {
  const row = await db.getrow('SELECT ...')
}
main().catch(e => console.error(e))
```

## CommonJS imports

You must refer to `.default` when importing with `require`:

```javascript
const db = require('oracle-async/db').default // or
const { default: db } = require('oracle-async/db') // or
const Db = require('oracle-async').default // or
const { default: Db } = require('oracle-async')
```

# Basic Usage

A lot of convenience methods are provided that allow you to specify the kind of operation you are about to do and the kind of return data you expect.

## Querying

```javascript
const rows = await db.getall('SELECT name FROM mytable')
console.log(rows) // [{ name: 'John' }, { name: 'Maria' }, ...]
const row = await db.getrow('SELECT name FROM mytable WHERE name=:name', { name: 'John' })
console.log(row) // { name: 'John' }
const name = await db.getval('SELECT name FROM mytable WHERE name=:name', { name: 'John' })
console.log(name) // John
const names = await db.getvals('SELECT name FROM mytable WHERE name IN (:name1, :name2)',
  { name1: 'John', name2: 'Maria' })
console.log(names) // ['John', 'Maria']
const rows = await db.getallArray('SELECT name FROM mytable')
// returns rows as array instead of object, improves performance on huge datasets
console.log(rows) // [['John'],['Maria']]
```

## Mutating

```javascript
// Oracle cannot automatically determine the id column; it needs a RETURN...INTO instruction.
// If you provide the column name as an option, `RETURN ${options.insertId} INTO :insertid`
// will be added to the query for you.
// You can also add your own RETURN ... INTO :insertid
// If you do neither, db.insert will simply return 0
const insertId = await db.insert('INSERT INTO mytable (name) VALUES (:name)', { name: 'Mike' }, { insertId: 'id' })
const rowsUpdated = await db.update('UPDATE mytable SET name=:newname WHERE name=:oldname', { newname: 'Johnny', oldname: 'John' })
const success = await db.execute('CREATE TABLE anothertable ...')
```

## Raw Query

If the convenience methods are hiding something you need from oracle, you can use `.query()` to get
back whatever would have been returned by oracle.

```javascript
const result = await db.query('INSERT INTO mytable (name) VALUES (:name); UPDATE anothertable SET col1=:col1', { name: 'Mike', col1: 'Value' })
const rowsUpdated = result.rowsAffected
```

Additionally, if you want custom transactional raw query support, or want to implement preparred statements handling you can use `.queryWithConn()` to execute the query with a direct reference to the connection to execute with.

```javascript
const pool = await db.rawpool()
const conn = await pool.getConnection()
const result = await db.queryWithConn(conn,'UPDATE mytable SET processed=false')
const rowsUpdated = result.rowsAffected
```

## IN helper

Writing queries with `IN` operators can be a little complicated when using named parameters. A helper is provided that takes your existing bound parameters object and an array to be used for the `IN`. It generates the SQL while also mutating your existing bound parameters, so that you can easily use it inline.

```javascript
const binds = { author: authorid }
const rows = db.getall(`
  SELECT * FROM mytable
  WHERE author = :author
  AND (
    genre IN (${db.in(binds, genres)}) OR
    title IN (${db.in(binds, titles)})
  )`, binds)
```

# Advanced Usage

## Streaming

### Async Iterable

The async iterable approach is by far the simplest. It works almost exactly like `.getall()`, except the advantage here is that it does not load the entire result set into memory at one time, which will help you avoid out-of-memory issues when dealing with thousands or millions of rows.

```javascript
const stream = db.stream('SELECT name FROM mytable')
for await (const row of stream) {
  // work on the row
}
```

`for await` is very safe, as `break`ing the loop or throwing an error inside the loop will clean up the stream appropriately.

Note that `.stream()` returns a node `Readable` in object mode, so you can easily do other things with it like `.pipe()` it to another stream processor. When using the stream without `for await`, you must call `stream.destroy` if you do not want to finish processing it and carefully use `try {} finally {}` to destroy it in case your code throws an error. Failure to do so will leak a connection from the pool.

### Iterator .next()

Another available approach is to use the iterator pattern directly. This is a standard javascript iterator that you would receive from anything that supports the async iterator pattern. Probably to be avoided unless you are working with multiple result sets at the same time (e.g. syncing two tables).

```javascript
const iterator1 = db.iterator('SELECT name FROM mytable')
const iterator2 = db.iterator('SELECT * FROM anothertable')
while (true) {
  const { value: row1, done1 } = await iterator1.next()
  const { value: row2, done2 } = await iterator2.next()
  if (!done1 || !done2) {
    try {
      // do some work to sync the rows
    } catch (e) {
      await iterator1.return()
      await iterator2.return()
      throw e
    }
  } else {
    break
  }
}
```

As illustrated above, an iterator needs to be cleaned up when your code is aborted before reaching the end, or it will leak a connection. Remember to `await iterator.return()` if you are going to abandon the iterator, and inside try/catch/finally blocks in your row processing code. An SQL query error will show up on the first `await iterator.next()` and does not need to be cleaned up.

### streamArray

For very large datasets, you may want to avoid the work of converting rows to objects. You can use `.streamArray()` instead of `.stream()` to do so. Also see `.getallArray()` above.

You can access the column names by listening to the `metadata` event:

```javascript
const stream = db.streamArray('SELECT name FROM mytable')
let colnames = []
stream.on('metadata', metadata => {
  colnames = metadata.map(md => md.name)
})
for await (const row of stream) {
  // work on row
}
```

## Transactions

A method is provided to support working inside a transaction. Since the core Db object is an oracle pool, you cannot send transaction commands without this method, as each command would end up on a different connection.

To start a transaction, provide a callback that MUST return a promise (just make it async). A new instance of `db` is provided to the callback; it represents a single connection, inside a transaction. Remember to pass this along to any other functions you call during the transaction - __if you call a function that uses the global `db` object its work will happen outside the transaction!__

You do NOT send `START TRANSACTION`, `ROLLBACK`, or `COMMIT` as these are handled automatically.

```javascript
await db.transaction(async db => {
  // both of these queries happen in the same transaction
  const row = await db.getrow('SELECT * FROM ...')
  await db.update('UPDATE mytable SET ...')
})
```

If you need to roll back, simply throw an error. Similarly, any query that throws an error will trigger a rollback.

```javascript
await db.transaction(async db => {
  const id = await db.insert('INSERT INTO user ...')
  throw new Error('oops!')
}) // the INSERT will be rolled back and will not happen
```

### Retrying Deadlocks

`db.transaction()` accepts an `options` parameter allowing you to set a maximum number of retries allowed upon deadlock:

```javascript
await db.transaction(async db => {
  const row = await db.getrow('SELECT * FROM ...')
  await db.update('UPDATE mytable SET ...')
}, { retries: 1 })
```

If this transaction is the loser of a deadlock, it will retry the whole transaction once, including refetching the `getrow` statement.

## Prepared Statements

Support for prepared statements is planned but not yet implemented. If you need it, you can access the raw `Pool` object with `await db.rawpool()` and follow the `oracledb` documentation.

## Timezones

Working with timezones can be very confusing. Where possible you should use the `TIMESTAMP WITH TIME ZONE` type so that the time zone is stored alongside every date.

## Typescript

This library is written in typescript and provides its own types. For added convenience, methods that return rows or values will accept a generic so that you can specify the return type you expect:

```typescript
interface Book {
  id: number
  title: string
  isbn: string
}
const row = await db.getrow<Book>('SELECT id, title, isbn FROM books WHERE id=@id', { id: 5 })
// `row` is a `Book`
const rows = await db.getall<Book>('SELECT id, title, isbn FROM books')
// `rows` is a `Book[]`
const stream = db.stream<Book>('SELECT id, title, isbn FROM books')
for await (const row of stream) {
  // `row` is a `Book`
}
const insertId = await db.insert<string>('INSERT INTO mytable (name) VALUES (:name)', { name: 'Mike' }, { insertId: 'id' })
// insertId is a string (default is number)
```<|MERGE_RESOLUTION|>--- conflicted
+++ resolved
@@ -25,13 +25,9 @@
   server: 'yourhost',
   port: 1521,
   service: 'xe',
-<<<<<<< HEAD
-  user: 'test-api' // Also configurable via environment variable.
+  user: 'test-api', // Also configurable via environment variable.
   password: 'somepassword', // Also configurable via environment variable.
-=======
-  user: 'test-api', // Also configurable via environment variable.
-  password: 'somestrongpassword', // Also configurable via environment variable.
->>>>>>> bef34c3a
+
   // lowerCaseColumns determines if row objects will be converted to lowercase keys.
   lowerCaseColumns: true,
   // connectTimeout allows you to specify the number of seconds to wait before timing out connection attempts.
